--- conflicted
+++ resolved
@@ -57,15 +57,11 @@
     H⁻¹_like = nothing,
     H⁻¹_update = :sims,
     checkpoint_filename = nothing,
-    history = []
 )
 
     θunreg = θ = θ₀
     local H⁻¹_post
-<<<<<<< HEAD
     history = result.history
-=======
->>>>>>> ac20e330
     
     _rng = copy(rng)
     xz_sims = [sample_x_z(prob, _rng, θ) for i=1:nsims]
@@ -153,24 +149,15 @@
     rng = Random.default_rng(),
     nsims = 1, 
     step = nothing, 
-<<<<<<< HEAD
-    pmap = map,
-    pmap_over = :auto,
-=======
     pmap = _map,
     batch_size = 1,
-    pmap_over = :jac,
->>>>>>> ac20e330
+    pmap_over = :auto,
     progress = true,
     skip_errors = false,
 )
 
-<<<<<<< HEAD
     nsims_remaining = nsims - length(result.Hs)
-    pbar = progress ? RemoteProgress(nsims_remaining*(1+length(θ₀)), 0.1, "get_H: ") : nothing
-=======
-    pbar = progress ? RemoteProgress(nsims*(1+length(θ₀))÷batch_size, 0.1, "get_H: ") : nothing
->>>>>>> ac20e330
+    pbar = progress ? RemoteProgress(nsims_remaining*(1+length(θ₀))÷batch_size, 0.1, "get_H: ") : nothing
 
     # generate simulation locally, advancing rng, and saving rng state to be reused remotely
     xs_zs_rngs = map(1:nsims_remaining) do i
@@ -187,13 +174,8 @@
     end
 
     # finite difference Jacobian
-<<<<<<< HEAD
-    pmap_sims, pmap_jac = (pmap_over == :jac || (pmap_over == :auto && length(θ₀) > nsims_remaining)) ? (map, pmap) : (pmap, map)
-    append!(result.Hs, skipmissing(pmap_sims(ẑ₀s_rngs) do (ẑ₀, rng)
-=======
-    pmap_sims, pmap_jac = (length(θ₀) > nsims) ? (_map, pmap) : (pmap, _map)
+    pmap_sims, pmap_jac = (pmap_over == :jac || (pmap_over == :auto && length(θ₀) > nsims_remaining)) ? (_map, pmap) : (pmap, _map)
     append!(Hs, skipmissing(pmap_sims(ẑ₀s_rngs; batch_size) do (ẑ₀, rng)
->>>>>>> ac20e330
         try
             return first(pjacobian(fdm, θ₀, step; pmap=pmap_jac, batch_size, pbar) do θ
                 x, = sample_x_z(prob, copy(rng), θ)
@@ -222,37 +204,22 @@
     θ₀ = result.θ; 
     ∇z_logLike_atol = 1e-1,
     rng = Random.default_rng(),
-<<<<<<< HEAD
     nsims = 100, 
-    pmap = map,
-=======
-    nsims = 1, 
     pmap = _map,
     batch_size = 1,
->>>>>>> ac20e330
     progress = true, 
     skip_errors = false,
     covariance_method = LinearShrinkage(target=DiagonalCommonVariance(), shrinkage=:rblw),
 )
 
-<<<<<<< HEAD
     nsims_remaining = nsims - length(result.gs)
-    pbar = progress ? RemoteProgress(nsims_remaining, 0.1, "get_J: ") : nothing
-
-    xzs = map(1:nsims_remaining) do i
-=======
-    pbar = progress ? RemoteProgress(nsims÷batch_size, 0.1, "get_J: ") : nothing
-
-    (xs, zs) = map(Base.vect, map(1:nsims) do i
->>>>>>> ac20e330
+    pbar = progress ? RemoteProgress(nsims_remaining÷batch_size, 0.1, "get_J: ") : nothing
+
+    (xs, zs) = map(Base.vect, map(1:nsims_remaining) do i
         sample_x_z(prob, rng, θ₀)
     end...)
 
-<<<<<<< HEAD
-    append!(result.gs, skipmissing(pmap(xzs) do (x, z)
-=======
-    append!(gs, skipmissing(pmap(xs, zs, fill(θ₀,length(xs)); batch_size) do x, z, θ₀
->>>>>>> ac20e330
+    append!(result.gs, skipmissing(pmap(xs, zs, fill(θ₀,length(xs)); batch_size) do x, z, θ₀
         try
             ẑ = ẑ_at_θ(prob, x, θ₀, z; ∇z_logLike_atol)
             g = ∇θ_logLike(prob, x, θ₀, ẑ)
