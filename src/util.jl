--- conflicted
+++ resolved
@@ -69,7 +69,6 @@
 
 LinearAlgebra.inv(A::ComponentMatrix{<:Real, <:Symmetric}) = ComponentArray(Matrix(inv(getdata(A))), getaxes(A))
 
-<<<<<<< HEAD
 # NamedTupleTools's is broken for Zygote
 function select(nt::NamedTuple, ks)
     vals = map(k -> nt[k], ks)
@@ -85,7 +84,6 @@
 # https://github.com/JuliaDiff/AbstractDifferentiation.jl/pull/62 is merged
 AD.gradient(f, args...; backend::AD.AbstractBackend) = AD.gradient(backend, f, args...)
 AD.jacobian(f, args...; backend::AD.AbstractBackend) = AD.jacobian(backend, f, args...)
-=======
 
 # worker pool which just falls back to map
 struct LocalWorkerPool <: AbstractWorkerPool end
@@ -103,5 +101,4 @@
     map(1:N) do i
         Random.seed!(copy(rng), rand(rng, UInt32))
     end
-end
->>>>>>> a39f6116
+end